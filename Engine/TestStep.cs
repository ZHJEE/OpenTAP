--- conflicted
+++ resolved
@@ -26,11 +26,7 @@
     /// </remarks>
     [ComVisible(true)]
     [Guid("d0b06600-7bac-47fb-9251-f834e420623f")]
-<<<<<<< HEAD
     public abstract class TestStep : ValidatingObject, ITestStep, IBreakConditionProvider, IDescriptionProvider
-=======
-    public abstract class TestStep : ValidatingObject, ITestStep, IBreakConditionProvider
->>>>>>> cc62145f
     {
         #region Properties
         /// <summary>
@@ -69,11 +65,7 @@
         /// </summary>
         [Browsable(false)]
         [XmlIgnore]
-<<<<<<< HEAD
-        [AnnotationExclude]
-=======
         [AnnotationIgnore]
->>>>>>> cc62145f
         public bool IsReadOnly { get; set; }
 
         private string name;
@@ -114,11 +106,7 @@
         /// executed instead of the Run method of this TestStep.
         /// </summary>
         [Browsable(false)]
-<<<<<<< HEAD
-        [AnnotationExclude]
-=======
         [AnnotationIgnore]
->>>>>>> cc62145f
         public TestStepList ChildTestSteps
         {
             get => _ChildTestSteps; 
@@ -134,32 +122,20 @@
         /// The parent of this TestStep. Can be another TestStep or the <see cref="TestPlan"/>.  
         /// </summary>
         [XmlIgnore]
-<<<<<<< HEAD
-        [AnnotationExclude]
-=======
         [AnnotationIgnore]
->>>>>>> cc62145f
         public virtual ITestStepParent Parent { get; set; }
 
         /// <summary>
         /// Result proxy that stores TestStep run results until they are propagated to the <see cref="ResultListener"/>.   
         /// </summary>
         [XmlIgnore]
-<<<<<<< HEAD
-        [AnnotationExclude]
-=======
         [AnnotationIgnore]
->>>>>>> cc62145f
         public ResultSource Results { get; internal set; }
 
         /// <summary>
         /// The enumeration of all enabled Child Steps.
         /// </summary>
-<<<<<<< HEAD
-        [AnnotationExclude]
-=======
         [AnnotationIgnore]
->>>>>>> cc62145f
         public IEnumerable<ITestStep> EnabledChildSteps => this.GetEnabledChildSteps();
         
         /// <summary>
@@ -496,11 +472,7 @@
         /// </summary>
         [Browsable(false)]
         [XmlIgnore]
-<<<<<<< HEAD
-        [AnnotationExclude]
-=======
         [AnnotationIgnore]
->>>>>>> cc62145f
         public TestPlanRun PlanRun { get; set; }
 
         /// <summary>
@@ -508,30 +480,19 @@
         /// </summary>
         [Browsable(false)]
         [XmlIgnore]
-<<<<<<< HEAD
-        [AnnotationExclude]
-=======
         [AnnotationIgnore]
->>>>>>> cc62145f
         public TestStepRun StepRun { get; set; }
 
         /// <summary> Gets or sets the ID used to uniquely identify a test step within a test plan. </summary>
         [XmlAttribute("Id")]
         [Browsable(false)]
-<<<<<<< HEAD
-        [AnnotationExclude]
-=======
         [AnnotationIgnore]
->>>>>>> cc62145f
         public Guid Id { get; set; } = Guid.NewGuid();
 
         // Implementing this interface will make setting and getting break conditions faster.
         BreakCondition IBreakConditionProvider.BreakCondition { get; set; } = BreakCondition.Inherit;
-<<<<<<< HEAD
         // Implementing this interface will make setting and getting descriptions faster.
         string IDescriptionProvider.Description { get; set; }
-=======
->>>>>>> cc62145f
     }
 
 
