--- conflicted
+++ resolved
@@ -176,27 +176,17 @@
         {
             if (members == null)
             {
-<<<<<<< HEAD
-                List<IMemberData> m = new List<IMemberData>();
-                foreach (var mem in Load().GetPropertiesTap())
-                {
-                    if(mem.GetMethod.GetParameters().Length > 0)
-                        continue;
-                    var member = MemberData.Create(mem);
-                    m.Add(member);
-=======
                 var props = Load().GetPropertiesTap();
                 List<IMemberData> m = new List<IMemberData>(props.Length);
-                foreach (var prop in props)
-                {
-                    if(prop.GetMethod != null && prop.GetMethod.GetParameters().Length > 0)
+                foreach (var mem in props)
+                {
+                    if(mem.GetMethod != null && mem.GetMethod.GetParameters().Length > 0)
                         continue;
                     
-                    if (prop.SetMethod != null && prop.SetMethod.GetParameters().Length != 1)
+                    if (mem.SetMethod != null && mem.SetMethod.GetParameters().Length != 1)
                         continue;
                     
-                    m.Add(MemberData.Create(prop));
->>>>>>> fdb06c93
+                    m.Add(MemberData.Create(mem));
                 }
 
                 foreach (var mem in Load().GetMethodsTap())
