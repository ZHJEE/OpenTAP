--- conflicted
+++ resolved
@@ -175,7 +175,6 @@
         /// <summary> he currently selected elements in the list. </summary>
         IEnumerable Elements { get; set; }
     }
-<<<<<<< HEAD
     
     /// <summary> Used to mark a collection as fixed-size. </summary>
     public interface IFixedSizeCollectionAnnotation : IAnnotation
@@ -183,9 +182,6 @@
         /// <summary> Gets if the collection annotated is fixed size. </summary>
         bool IsFixedSize { get; }
     }
-=======
->>>>>>> dc145aa7
-
     /// <summary> Specifies that the annotation reflects some kind of collection.</summary>
     public interface ICollectionAnnotation : IAnnotation
     {
